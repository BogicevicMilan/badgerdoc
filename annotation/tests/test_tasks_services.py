--- conflicted
+++ resolved
@@ -2,11 +2,7 @@
 import uuid
 from copy import deepcopy
 from datetime import datetime
-<<<<<<< HEAD
-from typing import Any, Dict, List, Optional, Tuple
-=======
-from typing import Dict, List, Optional, Set, Tuple, Union
->>>>>>> db1e5908
+from typing import Any, Dict, List, Optional, Set, Tuple, Union
 from unittest.mock import MagicMock, Mock, call, patch
 
 import pytest
@@ -15,28 +11,15 @@
 
 from annotation.errors import CheckFieldError, FieldConstraintError
 from annotation.filters import TaskFilter
-<<<<<<< HEAD
-from annotation.models import (
-    AgreementMetrics,
-    AnnotatedDoc,
-=======
 from annotation.jobs.services import ValidationSchema
 from annotation.models import (
     AgreementMetrics,
     AnnotatedDoc,
     AnnotationStatistics,
->>>>>>> db1e5908
     File,
     ManualAnnotationTask,
 )
 from annotation.schemas.annotations import PageSchema, ParticularRevisionSchema
-<<<<<<< HEAD
-from annotation.schemas.jobs import ValidationSchema
-from annotation.schemas.tasks import (
-    AgreementScoreServiceResponse,
-    ManualAnnotationTaskInSchema,
-    ResponseScore,
-=======
 from annotation.schemas.tasks import (
     AgreementScoreComparingResult,
     AgreementScoreServiceResponse,
@@ -45,7 +28,6 @@
     ManualAnnotationTaskInSchema,
     ResponseScore,
     TaskMetric,
->>>>>>> db1e5908
     TaskStatusEnumSchema,
 )
 from annotation.tasks import services
@@ -86,25 +68,6 @@
 def mock_stats(
     mock_task: ManualAnnotationTask, mock_metric: ManualAnnotationTask
 ):
-<<<<<<< HEAD
-    stat1 = AnnotatedDoc()
-    stat1.task = mock_task
-    stat1.task_id = 1
-    stat1.created = datetime(2024, 1, 1, 12, 0, 0)
-    stat1.updated = datetime(2024, 1, 2, 12, 0, 0)
-
-    stat2 = AnnotatedDoc()
-    stat2.task = mock_task
-    stat2.task_id = 2
-    stat2.created = datetime(2024, 1, 3, 12, 0, 0)
-    stat2.updated = datetime(2024, 1, 4, 12, 0, 0)
-
-    stat3 = AnnotatedDoc()
-    stat3.task = mock_task
-    stat3.task_id = 3
-    stat3.created = datetime(2024, 1, 5, 12, 0, 0)
-    stat3.updated = datetime(2024, 1, 6, 12, 0, 0)
-=======
     stat1 = AnnotationStatistics(
         task=mock_task,
         task_id=1,
@@ -123,7 +86,6 @@
         created=datetime.utcnow(),
         updated=datetime.utcnow(),
     )
->>>>>>> db1e5908
     stat3.task.status = TaskStatusEnumSchema.finished
     yield [stat1, stat2, stat3]
 
@@ -239,32 +201,6 @@
 
 
 @pytest.fixture
-<<<<<<< HEAD
-def mock_validation_revisions():
-    with patch(
-        "annotation.tasks.services.get_file_path_and_bucket",
-        return_value=("s3/path", "bucket"),
-    ) as mock_get_file_path_and_bucket, patch(
-        "annotation.tasks.services.get_annotation_tasks", return_value={}
-    ) as mock_get_annotation_tasks, patch(
-        "annotation.tasks.services.construct_annotated_pages",
-        return_value=([], set()),
-    ) as mock_construct_annotated_pages, patch(
-        "annotation.tasks.services.construct_annotated_doc", return_value=None
-    ) as mock_construct_annotated_doc, patch(
-        "annotation.tasks.services.update_task_status", return_value=None
-    ) as mock_update_task_status, patch(
-        "annotation.tasks.services.Logger.exception", return_value=None
-    ) as mock_logger_exception:
-        yield {
-            "mock_get_file_path_and_bucket": mock_get_file_path_and_bucket,
-            "mock_get_annotation_tasks": mock_get_annotation_tasks,
-            "mock_construct_annotated_pages": mock_construct_annotated_pages,
-            "mock_construct_annotated_doc": mock_construct_annotated_doc,
-            "mock_update_task_status": mock_update_task_status,
-            "mock_logger_exception": mock_logger_exception,
-        }
-=======
 def mock_get_file_path_and_bucket():
     with patch(
         "annotation.tasks.services.get_file_path_and_bucket",
@@ -336,7 +272,6 @@
 def mock_logger_exception():
     with patch("annotation.tasks.services.Logger.exception") as mock:
         yield mock
->>>>>>> db1e5908
 
 
 @pytest.mark.parametrize(
@@ -364,28 +299,6 @@
         mock_validate_files_info.assert_called_once_with(None, task_info)
 
 
-<<<<<<< HEAD
-def test_validate_task_info_invalid_task_info(mock_session: Mock):
-    task_info = {"is_validation": False}
-    validation_type = ValidationSchema.validation_only
-
-    with pytest.raises(FieldConstraintError):
-        services.validate_task_info(mock_session, task_info, validation_type)
-
-
-@pytest.mark.parametrize("is_validation", (True, False))
-def test_validate_users_info(mock_session: Mock, is_validation: bool):
-    task_info = {
-        "is_validation": is_validation,
-        "user_id": 1,
-        "job_id": 2,
-    }
-    mock_session.query().filter_by().first().return_value = True
-    services.validate_users_info(
-        mock_session, task_info, ValidationSchema.validation_only
-    )
-    assert mock_session.query.call_count == 2
-=======
 def test_validate_task_info_invalid_task_info():
     with patch("sqlalchemy.orm.Session", spec=True) as mock_session:
         db_session = mock_session()
@@ -409,7 +322,6 @@
             db_session, task_info, ValidationSchema.validation_only
         )
         assert db_session.query.call_count == 2
->>>>>>> db1e5908
 
 
 def test_validate_users_info_cross_validation(mock_session: Mock):
@@ -421,10 +333,6 @@
             "user_id": 1,
             "job_id": 2,
         }
-<<<<<<< HEAD
-
-=======
->>>>>>> db1e5908
         services.validate_users_info(
             mock_session, task_info, ValidationSchema.cross
         )
@@ -440,22 +348,6 @@
     is_validation: bool,
     validator_or_annotator: str,
 ):
-<<<<<<< HEAD
-    task_info = {
-        "is_validation": is_validation,
-        "user_id": 1,
-        "job_id": 2,
-    }
-    mock_session.query().filter_by().first.return_value = None
-    expected_error_message = (
-        f"user 1 is not assigned as {validator_or_annotator} for job 2"
-    )
-    with pytest.raises(FieldConstraintError, match=expected_error_message):
-        services.validate_users_info(
-            mock_session, task_info, ValidationSchema.validation_only
-        )
-
-=======
     with patch("sqlalchemy.orm.Session", spec=True) as mock_session:
         db_session = mock_session()
         task_info = {
@@ -471,40 +363,8 @@
             services.validate_users_info(
                 db_session, task_info, ValidationSchema.validation_only
             )
->>>>>>> db1e5908
-
-def test_validate_files_info(mock_session: Mock):
-    task_info = {
-        "file_id": 1,
-        "job_id": 2,
-        "pages": [1, 2, 3],
-    }
-    mock_file = Mock(spec=File)
-    mock_file.pages_number = 3
-    mock_query = mock_session.query.return_value
-    mock_query.filter_by.return_value.first.return_value = mock_file
-    services.validate_files_info(mock_session, task_info)
-    assert mock_session.query.call_count == 1
-    mock_session.query.assert_has_calls((call(File),))
-    mock_query.filter_by.assert_called_once_with(file_id=1, job_id=2)
-
-
-def test_validate_files_info_invalid_page_numbers(mock_session: Mock):
-    task_info = {
-        "file_id": 1,
-        "job_id": 2,
-        "pages": [1, 2, 4],
-    }
-    mock_file = Mock(spec=File, pages_number=3)
-    mock_session.query().filter_by().first.return_value = mock_file
-    expected_error_message_regex = r"pages \(\{4\}\) do not belong to file"
-    with pytest.raises(
-        FieldConstraintError, match=expected_error_message_regex
-    ):
-        services.validate_files_info(mock_session, task_info)
-
-<<<<<<< HEAD
-=======
+
+
 def test_validate_files_info():
     with patch("sqlalchemy.orm.Session", spec=True) as mock_session:
         db_session = mock_session()
@@ -556,31 +416,8 @@
             FieldConstraintError, match=expected_error_message_regex
         ):
             services.validate_files_info(db_session, task_info)
->>>>>>> db1e5908
-
-def test_validate_files_info_missing_file(mock_session: Mock):
-    task_info = {
-        "file_id": 1,
-        "job_id": 2,
-        "pages": [1, 2, 3],
-    }
-    mock_session.query().filter_by().first.return_value = None
-
-<<<<<<< HEAD
-    expected_error_message_regex = r"file with id 1 is not assigned for job 2"
-    with pytest.raises(
-        FieldConstraintError, match=expected_error_message_regex
-    ):
-        services.validate_files_info(mock_session, task_info)
-
-
-def test_check_cross_annotating_pages(mock_session: Mock):
-    task_info = {"user_id": 1, "file_id": 2, "job_id": 3, "pages": {4, 5}}
-    existing_pages = []
-
-    mock_query = mock_session.query.return_value
-    mock_query.filter.return_value.all.return_value = [(existing_pages,)]
-=======
+
+
 def test_check_cross_annotating_pages():
     with patch("sqlalchemy.orm.Session", spec=True) as mock_session:
         db_session = mock_session()
@@ -592,28 +429,8 @@
         assert db_session.query.call_count == 1
         db_session.query.assert_has_calls((call(ManualAnnotationTask.pages),))
         mock_query.filter.assert_called_once()
->>>>>>> db1e5908
-
-    services.check_cross_annotating_pages(mock_session, task_info)
-
-<<<<<<< HEAD
-    assert mock_session.query.call_count == 1
-    mock_session.query.assert_has_calls((call(ManualAnnotationTask.pages),))
-    mock_query.filter.assert_called_once()
-
-
-def test_check_cross_annotating_pages_page_already_annotated(
-    mock_session: Mock,
-):
-    task_info = {"user_id": 1, "file_id": 2, "job_id": 3, "pages": {4, 5}}
-    existing_pages = [4, 5]
-    mock_query = mock_session.query.return_value
-    mock_query.filter.return_value.all.return_value = [(existing_pages,)]
-    with pytest.raises(
-        FieldConstraintError, match=".*tasks for this user: {4, 5}.*"
-    ):
-        services.check_cross_annotating_pages(mock_session, task_info)
-=======
+
+
 def test_check_cross_annotating_pages_page_already_annotated():
     with patch("sqlalchemy.orm.Session", spec=True) as mock_session:
         db_session = mock_session()
@@ -625,7 +442,6 @@
             FieldConstraintError, match=".*tasks for this user: {4, 5}.*"
         ):
             services.check_cross_annotating_pages(db_session, task_info)
->>>>>>> db1e5908
 
 
 @pytest.mark.parametrize(
@@ -748,10 +564,7 @@
     mock_query.limit.return_value.offset.return_value.all.return_value = [
         "task1"
     ]
-<<<<<<< HEAD
-=======
-
->>>>>>> db1e5908
+
     total_objects, annotation_tasks = services.read_annotation_tasks(
         db=mock_session,
         search_params={"file_ids": [1, 2], "job_ids": [3]},
@@ -818,13 +631,7 @@
     }
     expected_filters = deepcopy(filter_args)
     expected_additional_filters = {}
-<<<<<<< HEAD
-
     result = services.remove_additional_filters(filter_args)
-
-=======
-    result = services.remove_additional_filters(filter_args)
->>>>>>> db1e5908
     assert filter_args == expected_filters
     assert result == expected_additional_filters
 
@@ -897,13 +704,7 @@
         mock_get_jobs_by_name.return_value = {}
         mock_form_query.return_value = (MagicMock(), MagicMock())
         mock_paginate.return_value = []
-<<<<<<< HEAD
-
         result = services.filter_tasks_db(mock_session, request, tenant, token)
-
-=======
-        result = services.filter_tasks_db(mock_session, request, tenant, token)
->>>>>>> db1e5908
         assert result == ([], {}, {})
 
 
@@ -940,13 +741,7 @@
         mock_query.filter.return_value = mock_query
         mock_form_query.return_value = (MagicMock(), MagicMock())
         mock_paginate.return_value = ([MagicMock()], MagicMock())
-<<<<<<< HEAD
-
         result = services.filter_tasks_db(mock_session, request, tenant, token)
-
-=======
-        result = services.filter_tasks_db(mock_session, request, tenant, token)
->>>>>>> db1e5908
         assert len(result[0][0]) == len(expected_result[0])
         assert result[1] == expected_result[1]
         assert result[2] == expected_result[2]
@@ -987,19 +782,524 @@
         mock_query = MagicMock()
         mock_session.query.return_value = mock_query
         mock_query.filter.return_value = mock_query
-<<<<<<< HEAD
-
         result = services.filter_tasks_db(mock_session, request, tenant, token)
-
-=======
-        result = services.filter_tasks_db(mock_session, request, tenant, token)
->>>>>>> db1e5908
         assert len(result[0]) == 2
         assert result[1] == expected_result[1]
         assert result[2] == expected_result[2]
 
 
-<<<<<<< HEAD
+@pytest.mark.parametrize(
+    ("tasks", "job_id", "expected_user_ids"),
+    (
+        (
+            [
+                {"user_id": 1, "file_id": 123, "pages": {1, 2}},
+                {"user_id": 2, "file_id": 456, "pages": {3}},
+            ],
+            1,
+            {1, 2},
+        ),
+        ([], 1, set()),
+    ),
+)
+def test_create_tasks(
+    mock_session: Mock,
+    tasks: List[Dict[str, Union[int, Set[int]]]],
+    job_id: int,
+    expected_user_ids: Set[int],
+):
+    with patch(
+        "annotation.tasks.services.update_files"
+    ) as mock_update_files, patch(
+        "annotation.tasks.services.update_user_overall_load"
+    ) as mock_update_user_overall_load:
+        services.create_tasks(mock_session, tasks, job_id)
+        mock_session.bulk_insert_mappings.assert_called_once()
+        mock_update_files.assert_called_once_with(mock_session, tasks, job_id)
+        mock_update_user_overall_load.assert_has_calls(
+            [call(mock_session, user_id) for user_id in expected_user_ids],
+            any_order=True,
+        )
+
+
+def test_update_task_status_ready(mock_session: Mock, create_task: Mock):
+    task = ManualAnnotationTask(status=TaskStatusEnumSchema.ready)
+    services.update_task_status(mock_session, task)
+    assert task.status == TaskStatusEnumSchema.in_progress
+    mock_session.add.assert_called_once_with(task)
+    mock_session.commit.assert_called_once()
+
+
+@pytest.mark.parametrize(
+    ("status", "expected_message"),
+    (
+        (TaskStatusEnumSchema.pending, "Job is not started yet"),
+        (TaskStatusEnumSchema.finished, "Task is already finished"),
+    ),
+)
+def test_update_task_status_error(
+    mock_session: Mock,
+    create_task: Mock,
+    status: TaskStatusEnumSchema,
+    expected_message: str,
+):
+    task = create_task(status)
+    with pytest.raises(FieldConstraintError, match=f".*{expected_message}.*"):
+        services.update_task_status(mock_session, task)
+
+
+def test_finish_validation_task(mock_session: MagicMock, create_task: Mock):
+    mock_task = create_task(TaskStatusEnumSchema.ready)
+    mock_query = MagicMock()
+    mock_session.query.return_value = mock_query
+    mock_query.filter.return_value = mock_query
+    mock_query.with_for_update.return_value = mock_query
+    mock_query.update.return_value = None
+    services.finish_validation_task(mock_session, mock_task)
+    mock_session.query.assert_called_once_with(ManualAnnotationTask)
+    mock_query.with_for_update.assert_called_once()
+    mock_query.update.assert_called_once_with(
+        {ManualAnnotationTask.status: TaskStatusEnumSchema.finished},
+        synchronize_session="fetch",
+    )
+    mock_session.commit.assert_called_once()
+
+
+def test_count_annotation_tasks(mock_session: Mock, create_task: Mock):
+    mock_task = create_task(TaskStatusEnumSchema.ready)
+    mock_query = MagicMock()
+    mock_session.query.return_value = mock_query
+    mock_query.filter.return_value = mock_query
+    mock_query.count.return_value = 5
+    result = services.count_annotation_tasks(mock_session, mock_task)
+    mock_session.query.assert_called_once_with(ManualAnnotationTask)
+    mock_query.filter.assert_called_once()
+    mock_query.count.assert_called_once()
+    assert result == 5
+
+
+def test_get_task_revisions(
+    mock_session: Mock, mock_task_revisions: AnnotatedDoc
+):
+    mock_query = MagicMock()
+    mock_session.query.return_value = mock_query
+    mock_query.filter.return_value = mock_query
+    mock_query.order_by.return_value = mock_query
+    mock_query.all.return_value = [mock_task_revisions]
+    result = services.get_task_revisions(
+        mock_session,
+        tenant="test_tenant",
+        job_id=1,
+        task_id=1,
+        file_id=1,
+        task_pages=[1],
+    )
+    mock_session.query.assert_called_once_with(AnnotatedDoc)
+    mock_query.all.assert_called_once()
+    assert len(result) == 1
+    assert result[0].pages == {"1": ["data1"]}
+    assert result[0].failed_validation_pages == [1]
+    assert result[0].validated == [1]
+
+
+def test_get_task_info(mock_session: Mock, create_task: Mock):
+    mock_task = create_task(TaskStatusEnumSchema.ready)
+    mock_query = MagicMock()
+    mock_session.query.return_value = mock_query
+    mock_query.filter.return_value = mock_query
+    mock_query.first.return_value = mock_task
+    result = services.get_task_info(
+        mock_session, task_id=1, tenant="test_tenant"
+    )
+    mock_session.query.assert_called_once_with(ManualAnnotationTask)
+    mock_query.first.assert_called_once()
+    assert result == mock_task
+
+
+def test_unblock_validation_tasks(
+    mock_session: Mock,
+    mock_task: ManualAnnotationTask,
+):
+    mock_unblocked_tasks = MagicMock()
+    mock_session.query.return_value.filter.return_value = mock_unblocked_tasks
+    mock_unblocked_tasks.all.return_value = [mock_task]
+    result = services.unblock_validation_tasks(
+        mock_session, mock_task, annotated_file_pages=[1, 2, 3]
+    )
+    mock_session.query.assert_called_once_with(ManualAnnotationTask)
+    mock_session.query.return_value.filter.assert_called_once()
+    mock_unblocked_tasks.update.assert_called_once_with(
+        {"status": TaskStatusEnumSchema.ready},
+        synchronize_session=False,
+    )
+    assert result == [mock_task]
+
+
+def test_get_task_stats_by_id(mock_session: Mock):
+    mock_stats = AnnotationStatistics()
+    mock_query = MagicMock()
+    mock_session.query.return_value = mock_query
+    mock_query.filter.return_value.first.return_value = mock_stats
+    result = services.get_task_stats_by_id(mock_session, task_id=1)
+    mock_session.query.assert_called_once_with(AnnotationStatistics)
+    mock_query.filter.assert_called_once()
+    mock_query.filter.return_value.first.assert_called_once()
+    assert result == mock_stats
+
+
+def test_add_task_stats_record_existing_stats(mock_session: Mock):
+    task_id = 1
+    mock_stats_input = AnnotationStatisticsInputSchema(
+        event_type=AnnotationStatisticsEventEnumSchema.opened
+    )
+    mock_stats_db = AnnotationStatistics(updated=datetime.utcnow())
+    with patch(
+        "annotation.tasks.services.get_task_stats_by_id",
+        return_value=mock_stats_db,
+    ) as mock_get_task_stats_by_id:
+        result = services.add_task_stats_record(
+            mock_session, task_id, mock_stats_input
+        )
+        mock_get_task_stats_by_id.assert_called_once_with(
+            mock_session, task_id
+        )
+        mock_session.add.assert_called_once_with(mock_stats_db)
+        mock_session.commit.assert_called_once()
+        assert result == mock_stats_db
+
+
+def test_add_task_stats_record(mock_session: Mock):
+    task_id = 1
+    mock_stats_input = AnnotationStatisticsInputSchema(
+        event_type=AnnotationStatisticsEventEnumSchema.closed
+    )
+    with patch(
+        "annotation.tasks.services.get_task_stats_by_id", return_value=None
+    ) as mock_get_task_stats_by_id:
+        with pytest.raises(CheckFieldError):
+            services.add_task_stats_record(
+                mock_session, task_id, mock_stats_input
+            )
+        mock_get_task_stats_by_id.assert_called_once_with(
+            mock_session, task_id
+        )
+        mock_session.add.assert_not_called()
+        mock_session.commit.assert_not_called()
+
+
+def test_add_task_stats_record_setattr(mock_session: Mock):
+    task_id = 1
+    mock_stats_input = AnnotationStatisticsInputSchema(
+        event_type=AnnotationStatisticsEventEnumSchema.opened,
+        additional_data={
+            "field1": "new_value1",
+            "field2": "new_value2",
+        },
+    )
+    mock_stats_db = AnnotationStatistics()
+    with patch(
+        "annotation.tasks.services.get_task_stats_by_id",
+        return_value=mock_stats_db,
+    ) as mock_get_task_stats_by_id:
+        result = services.add_task_stats_record(
+            mock_session, task_id, mock_stats_input
+        )
+        mock_get_task_stats_by_id.assert_called_once_with(
+            mock_session, task_id
+        )
+        assert mock_stats_db.updated is not None
+        mock_session.add.assert_called_once_with(mock_stats_db)
+        mock_session.commit.assert_called_once()
+        assert result == mock_stats_db
+
+
+def test_add_task_stats_record_create_new(mock_session: Mock):
+    task_id = 1
+    mock_stats_input = AnnotationStatisticsInputSchema(
+        event_type=AnnotationStatisticsEventEnumSchema.opened,
+        additional_data={
+            "field1": "value1",
+            "field2": "value2",
+        },
+    )
+    mock_stats_db = AnnotationStatistics()
+    with patch(
+        "annotation.tasks.services.get_task_stats_by_id", return_value=None
+    ) as mock_get_task_stats_by_id, patch(
+        "annotation.tasks.services.AnnotationStatistics",
+        return_value=mock_stats_db,
+    ):
+        result = services.add_task_stats_record(
+            mock_session, task_id, mock_stats_input
+        )
+        mock_get_task_stats_by_id.assert_called_once_with(
+            mock_session, task_id
+        )
+        mock_session.add.assert_called_once_with(mock_stats_db)
+        mock_session.commit.assert_called_once()
+        assert result == mock_stats_db
+
+
+def test_evaluate_agreement_score(
+    mock_session: Mock, mock_task: Mock, mock_tenant_data: Mock
+):
+    with patch(
+        "annotation.tasks.services.get_file_path_and_bucket",
+        return_value=(
+            "mock_s3_file_path",
+            "mock_s3_file_bucket",
+        ),
+    ) as mock_get_file_path_and_bucket, patch(
+        "annotation.tasks.services.get_agreement_score"
+    ) as mock_get_agreement_score, patch(
+        "annotation.tasks.services.compare_agreement_scores",
+        return_value=AgreementScoreComparingResult(
+            agreement_score_reached=False,
+            annotator_id=uuid.uuid4(),
+            job_id=1,
+            task_id=1,
+            agreement_score=[ResponseScore(task_id=1, agreement_score=0.1)],
+            task_metrics=[
+                TaskMetric(task_from_id=1, task_to_id=2, metric_score=0.1)
+            ],
+        ),
+    ) as mock_compare_agreement_scores:
+        mock_agreement_score_response = [
+            AgreementScoreServiceResponse(
+                agreement_score_reached=True,
+                annotator_id=uuid.uuid4(),
+                job_id=1,
+                task_id=1,
+                agreement_score=[
+                    ResponseScore(task_id=1, agreement_score=0.1)
+                ],
+                task_metrics=[
+                    TaskMetric(task_from_id=1, task_to_id=2, metric_score=0.1)
+                ],
+            )
+        ]
+        mock_get_agreement_score.return_value = mock_agreement_score_response
+        mock_session.query().all.return_value = [mock_task]
+        services.evaluate_agreement_score(
+            db=mock_session,
+            task=mock_task,
+            tenant="mock_tenant",
+            token=mock_tenant_data,
+        )
+        mock_get_file_path_and_bucket.assert_called_once_with(
+            mock_task.file_id, "mock_tenant", mock_tenant_data.token
+        )
+        mock_compare_agreement_scores.assert_called_once_with(
+            mock_agreement_score_response, services.AGREEMENT_SCORE_MIN_MATCH
+        )
+        mock_get_agreement_score.assert_called_once_with(
+            agreement_scores_input=[], tenant="mock_tenant", token="mock_token"
+        )
+
+
+def test_get_unique_scores(response_scores):
+    unique_scores = set()
+    task_id = 1
+    services.get_unique_scores(task_id, response_scores, unique_scores)
+    expected_scores = {
+        services._MetricScoreTuple(task_from=1, task_to=2, score=0.9),
+        services._MetricScoreTuple(task_from=1, task_to=3, score=0.7),
+    }
+    assert unique_scores == expected_scores
+
+
+def test_compare_agreement_scores_all_above_min_match(
+    mock_agreement_score_response: Mock,
+    mock_parse_obj_as: Mock,
+    mock_get_unique_scores: Mock,
+    mock_task_metric: Mock,
+    mock_agreement_score_comparing_result: Mock,
+):
+    min_match = 0.8
+    mock_parse_obj_as.return_value = [
+        ResponseScore(task_id=1, agreement_score=0.2)
+    ]
+
+    def task_metric_side_effect(task_from_id, task_to_id, metric_score):
+        mock_task_metric_instance = TaskMetric(
+            task_from_id=task_from_id,
+            task_to_id=task_to_id,
+            metric_score=metric_score,
+        )
+        return mock_task_metric_instance
+
+    mock_task_metric.side_effect = task_metric_side_effect
+    mock_agreement_score_comparing_result.return_value = (
+        AgreementScoreComparingResult(
+            agreement_score_reached=True,
+            task_metrics=[
+                mock_task_metric(1, 2, 0.95),
+                mock_task_metric(1, 3, 0.8),
+                mock_task_metric(2, 3, 0.85),
+            ],
+        )
+    )
+    result = services.compare_agreement_scores(
+        mock_agreement_score_response, min_match
+    )
+    assert result.agreement_score_reached
+
+
+def test_compare_agreement_scores_some_below_min_match(
+    mock_agreement_score_response: Mock,
+    mock_parse_obj_as: Mock,
+    mock_get_unique_scores: Mock,
+    mock_task_metric: Mock,
+    mock_agreement_score_comparing_result: Mock,
+):
+    min_match = 0.9
+    mock_parse_obj_as.return_value = [
+        ResponseScore(task_id=1, agreement_score=0.2)
+    ]
+
+    def task_metric_side_effect(task_from_id, task_to_id, metric_score):
+        mock_task_metric_instance = TaskMetric(
+            task_from_id=task_from_id,
+            task_to_id=task_to_id,
+            metric_score=metric_score,
+        )
+        return mock_task_metric_instance
+
+    mock_task_metric.side_effect = task_metric_side_effect
+    mock_agreement_score_comparing_result.return_value = (
+        AgreementScoreComparingResult(
+            agreement_score_reached=False,
+            task_metrics=[mock_task_metric(1, 2, 0.95)],
+        )
+    )
+    result = services.compare_agreement_scores(
+        mock_agreement_score_response, min_match
+    )
+    assert not result.agreement_score_reached
+
+
+def test_compare_agreement_scores_empty_response(
+    mock_parse_obj_as: Mock,
+    mock_get_unique_scores: Mock,
+    mock_task_metric: Mock,
+    mock_agreement_score_comparing_result: Mock,
+):
+    min_match = 0.5
+    mock_parse_obj_as.return_value = []
+    mock_task_metric.return_value = TaskMetric(
+        task_from_id=1, task_to_id=2, metric_score=0.5
+    )
+    mock_agreement_score_comparing_result.return_value = (
+        AgreementScoreComparingResult(
+            agreement_score_reached=False,
+            task_metrics=[],
+        )
+    )
+    result = services.compare_agreement_scores([], min_match)
+    assert not result.agreement_score_reached
+    assert result.task_metrics == []
+
+
+def test_save_agreement_metrics(mock_session: Mock):
+    agreement_score = AgreementScoreComparingResult(
+        agreement_score_reached=True, task_metrics=[]
+    )
+    services.save_agreement_metrics(mock_session, agreement_score)
+    mock_session.bulk_save_objects.assert_called_once_with([])
+    mock_session.commit.assert_called_once()
+
+
+def test_get_accum_annotations():
+    with patch("annotation.tasks.services.Session") as mock_session, patch(
+        "annotation.tasks.services.accumulate_pages_info",
+        return_value=(
+            None,
+            None,
+            [1, 2, 3],
+            None,
+            None,
+            MagicMock(),
+        ),
+    ) as mock_accumulate_pages_info, patch(
+        "annotation.tasks.services.construct_particular_rev_response"
+    ) as mock_construct_particular_rev_response:
+        annotation_task = ManualAnnotationTask(id=2, job_id=1, file_id=3)
+        expected_revisions = AnnotatedDoc()
+        mock_query = mock_session.query.return_value
+        mock_query = mock_query.filter.return_value
+        mock_query = mock_query.order_by.return_value
+        mock_query.all.return_value = expected_revisions
+        mock_accumulate_pages_info.return_value[5].pages = [1, 2, 3]
+        mock_construct_particular_rev_response.return_value = (
+            ParticularRevisionSchema(
+                revision="20fe52cce6a632c6eb09fdc5b3e1594f926eea69",
+                user=uuid.uuid4(),
+                pipeline=1,
+                date=datetime(2024, 10, 19, 1, 1, 1),
+                pages=[PageSchema(page_num=1, size={}, objs=[])],
+            )
+        )
+        result = services.get_accum_annotations(
+            db=mock_session,
+            x_current_tenant="tenant_1",
+            annotation_task=annotation_task,
+        )
+        mock_accumulate_pages_info.assert_called_once()
+        mock_construct_particular_rev_response.assert_called_once()
+        assert result == mock_construct_particular_rev_response.return_value
+
+
+def test_get_accum_annotations_no_revisions(mock_session: Mock):
+    with patch(
+        "annotation.tasks.services.accumulate_pages_info"
+    ) as mock_accumulate_pages_info, patch(
+        "annotation.tasks.services.construct_particular_rev_response"
+    ) as mock_construct_particular_rev_response:
+        annotation_task = ManualAnnotationTask(id=2, job_id=1, file_id=3)
+        mock_query = mock_session.query.return_value
+        mock_query = mock_query.filter.return_value
+        mock_query = mock_query.order_by.return_value
+        mock_query.all.return_value = []
+        result = services.get_accum_annotations(
+            db=mock_session,
+            x_current_tenant="tenant_1",
+            annotation_task=annotation_task,
+        )
+        mock_accumulate_pages_info.assert_not_called()
+        mock_construct_particular_rev_response.assert_not_called()
+        assert result is None
+
+
+def test_get_accum_annotations_no_required_revision(mock_session: Mock):
+    with patch(
+        "annotation.tasks.services.accumulate_pages_info",
+        return_value=(
+            None,
+            None,
+            [1, 2, 3],
+            None,
+            None,
+            None,
+        ),
+    ) as mock_accumulate_pages_info, patch(
+        "annotation.tasks.services.construct_particular_rev_response"
+    ) as mock_construct_particular_rev_response:
+        annotation_task = ManualAnnotationTask(id=2, job_id=1, file_id=3)
+        expected_revisions = AnnotatedDoc()
+        mock_query = mock_session.query.return_value
+        mock_query = mock_query.filter.return_value
+        mock_query = mock_query.order_by.return_value
+        mock_query.all.return_value = expected_revisions
+        result = services.get_accum_annotations(
+            db=mock_session,
+            x_current_tenant="tenant_1",
+            annotation_task=annotation_task,
+        )
+        mock_accumulate_pages_info.assert_called_once()
+        mock_construct_particular_rev_response.assert_not_called()
+        assert result is None
+
+
 def test_remove_unnecessary_attributes():
     categories = {"category1", "category2"}
     page_annotations = PageSchema(page_num=1, size={}, objs=[])
@@ -1169,516 +1469,4 @@
     old_id: int, id_mapping: Dict[Tuple[int], int], expected_result: Tuple[int]
 ):
     result = services.get_common_ids(old_id, id_mapping)
-    assert result == expected_result
-=======
-@pytest.mark.parametrize(
-    ("tasks", "job_id", "expected_user_ids"),
-    (
-        (
-            [
-                {"user_id": 1, "file_id": 123, "pages": {1, 2}},
-                {"user_id": 2, "file_id": 456, "pages": {3}},
-            ],
-            1,
-            {1, 2},
-        ),
-        ([], 1, set()),
-    ),
-)
-def test_create_tasks(
-    mock_session: Mock,
-    tasks: List[Dict[str, Union[int, Set[int]]]],
-    job_id: int,
-    expected_user_ids: Set[int],
-):
-    with patch(
-        "annotation.tasks.services.update_files"
-    ) as mock_update_files, patch(
-        "annotation.tasks.services.update_user_overall_load"
-    ) as mock_update_user_overall_load:
-        services.create_tasks(mock_session, tasks, job_id)
-        mock_session.bulk_insert_mappings.assert_called_once()
-        mock_update_files.assert_called_once_with(mock_session, tasks, job_id)
-        mock_update_user_overall_load.assert_has_calls(
-            [call(mock_session, user_id) for user_id in expected_user_ids],
-            any_order=True,
-        )
-
-
-def test_update_task_status_ready(mock_session: Mock, create_task: Mock):
-    task = ManualAnnotationTask(status=TaskStatusEnumSchema.ready)
-    services.update_task_status(mock_session, task)
-    assert task.status == TaskStatusEnumSchema.in_progress
-    mock_session.add.assert_called_once_with(task)
-    mock_session.commit.assert_called_once()
-
-
-@pytest.mark.parametrize(
-    ("status", "expected_message"),
-    (
-        (TaskStatusEnumSchema.pending, "Job is not started yet"),
-        (TaskStatusEnumSchema.finished, "Task is already finished"),
-    ),
-)
-def test_update_task_status_error(
-    mock_session: Mock,
-    create_task: Mock,
-    status: TaskStatusEnumSchema,
-    expected_message: str,
-):
-    task = create_task(status)
-    with pytest.raises(FieldConstraintError, match=f".*{expected_message}.*"):
-        services.update_task_status(mock_session, task)
-
-
-def test_finish_validation_task(mock_session: MagicMock, create_task: Mock):
-    mock_task = create_task(TaskStatusEnumSchema.ready)
-    mock_query = MagicMock()
-    mock_session.query.return_value = mock_query
-    mock_query.filter.return_value = mock_query
-    mock_query.with_for_update.return_value = mock_query
-    mock_query.update.return_value = None
-    services.finish_validation_task(mock_session, mock_task)
-    mock_session.query.assert_called_once_with(ManualAnnotationTask)
-    mock_query.with_for_update.assert_called_once()
-    mock_query.update.assert_called_once_with(
-        {ManualAnnotationTask.status: TaskStatusEnumSchema.finished},
-        synchronize_session="fetch",
-    )
-    mock_session.commit.assert_called_once()
-
-
-def test_count_annotation_tasks(mock_session: Mock, create_task: Mock):
-    mock_task = create_task(TaskStatusEnumSchema.ready)
-    mock_query = MagicMock()
-    mock_session.query.return_value = mock_query
-    mock_query.filter.return_value = mock_query
-    mock_query.count.return_value = 5
-    result = services.count_annotation_tasks(mock_session, mock_task)
-    mock_session.query.assert_called_once_with(ManualAnnotationTask)
-    mock_query.filter.assert_called_once()
-    mock_query.count.assert_called_once()
-    assert result == 5
-
-
-def test_get_task_revisions(
-    mock_session: Mock, mock_task_revisions: AnnotatedDoc
-):
-    mock_query = MagicMock()
-    mock_session.query.return_value = mock_query
-    mock_query.filter.return_value = mock_query
-    mock_query.order_by.return_value = mock_query
-    mock_query.all.return_value = [mock_task_revisions]
-    result = services.get_task_revisions(
-        mock_session,
-        tenant="test_tenant",
-        job_id=1,
-        task_id=1,
-        file_id=1,
-        task_pages=[1],
-    )
-    mock_session.query.assert_called_once_with(AnnotatedDoc)
-    mock_query.all.assert_called_once()
-    assert len(result) == 1
-    assert result[0].pages == {"1": ["data1"]}
-    assert result[0].failed_validation_pages == [1]
-    assert result[0].validated == [1]
-
-
-def test_get_task_info(mock_session: Mock, create_task: Mock):
-    mock_task = create_task(TaskStatusEnumSchema.ready)
-    mock_query = MagicMock()
-    mock_session.query.return_value = mock_query
-    mock_query.filter.return_value = mock_query
-    mock_query.first.return_value = mock_task
-    result = services.get_task_info(
-        mock_session, task_id=1, tenant="test_tenant"
-    )
-    mock_session.query.assert_called_once_with(ManualAnnotationTask)
-    mock_query.first.assert_called_once()
-    assert result == mock_task
-
-
-def test_unblock_validation_tasks(
-    mock_session: Mock,
-    mock_task: ManualAnnotationTask,
-):
-    mock_unblocked_tasks = MagicMock()
-    mock_session.query.return_value.filter.return_value = mock_unblocked_tasks
-    mock_unblocked_tasks.all.return_value = [mock_task]
-    result = services.unblock_validation_tasks(
-        mock_session, mock_task, annotated_file_pages=[1, 2, 3]
-    )
-    mock_session.query.assert_called_once_with(ManualAnnotationTask)
-    mock_session.query.return_value.filter.assert_called_once()
-    mock_unblocked_tasks.update.assert_called_once_with(
-        {"status": TaskStatusEnumSchema.ready},
-        synchronize_session=False,
-    )
-    assert result == [mock_task]
-
-
-def test_get_task_stats_by_id(mock_session: Mock):
-    mock_stats = AnnotationStatistics()
-    mock_query = MagicMock()
-    mock_session.query.return_value = mock_query
-    mock_query.filter.return_value.first.return_value = mock_stats
-    result = services.get_task_stats_by_id(mock_session, task_id=1)
-    mock_session.query.assert_called_once_with(AnnotationStatistics)
-    mock_query.filter.assert_called_once()
-    mock_query.filter.return_value.first.assert_called_once()
-    assert result == mock_stats
-
-
-def test_add_task_stats_record_existing_stats(mock_session: Mock):
-    task_id = 1
-    mock_stats_input = AnnotationStatisticsInputSchema(
-        event_type=AnnotationStatisticsEventEnumSchema.opened
-    )
-    mock_stats_db = AnnotationStatistics(updated=datetime.utcnow())
-    with patch(
-        "annotation.tasks.services.get_task_stats_by_id",
-        return_value=mock_stats_db,
-    ) as mock_get_task_stats_by_id:
-        result = services.add_task_stats_record(
-            mock_session, task_id, mock_stats_input
-        )
-        mock_get_task_stats_by_id.assert_called_once_with(
-            mock_session, task_id
-        )
-        mock_session.add.assert_called_once_with(mock_stats_db)
-        mock_session.commit.assert_called_once()
-        assert result == mock_stats_db
-
-
-def test_add_task_stats_record(mock_session: Mock):
-    task_id = 1
-    mock_stats_input = AnnotationStatisticsInputSchema(
-        event_type=AnnotationStatisticsEventEnumSchema.closed
-    )
-    with patch(
-        "annotation.tasks.services.get_task_stats_by_id", return_value=None
-    ) as mock_get_task_stats_by_id:
-        with pytest.raises(CheckFieldError):
-            services.add_task_stats_record(
-                mock_session, task_id, mock_stats_input
-            )
-        mock_get_task_stats_by_id.assert_called_once_with(
-            mock_session, task_id
-        )
-        mock_session.add.assert_not_called()
-        mock_session.commit.assert_not_called()
-
-
-def test_add_task_stats_record_setattr(mock_session: Mock):
-    task_id = 1
-    mock_stats_input = AnnotationStatisticsInputSchema(
-        event_type=AnnotationStatisticsEventEnumSchema.opened,
-        additional_data={
-            "field1": "new_value1",
-            "field2": "new_value2",
-        },
-    )
-    mock_stats_db = AnnotationStatistics()
-    with patch(
-        "annotation.tasks.services.get_task_stats_by_id",
-        return_value=mock_stats_db,
-    ) as mock_get_task_stats_by_id:
-        result = services.add_task_stats_record(
-            mock_session, task_id, mock_stats_input
-        )
-        mock_get_task_stats_by_id.assert_called_once_with(
-            mock_session, task_id
-        )
-        assert mock_stats_db.updated is not None
-        mock_session.add.assert_called_once_with(mock_stats_db)
-        mock_session.commit.assert_called_once()
-        assert result == mock_stats_db
-
-
-def test_add_task_stats_record_create_new(mock_session: Mock):
-    task_id = 1
-    mock_stats_input = AnnotationStatisticsInputSchema(
-        event_type=AnnotationStatisticsEventEnumSchema.opened,
-        additional_data={
-            "field1": "value1",
-            "field2": "value2",
-        },
-    )
-    mock_stats_db = AnnotationStatistics()
-    with patch(
-        "annotation.tasks.services.get_task_stats_by_id", return_value=None
-    ) as mock_get_task_stats_by_id, patch(
-        "annotation.tasks.services.AnnotationStatistics",
-        return_value=mock_stats_db,
-    ):
-        result = services.add_task_stats_record(
-            mock_session, task_id, mock_stats_input
-        )
-        mock_get_task_stats_by_id.assert_called_once_with(
-            mock_session, task_id
-        )
-        mock_session.add.assert_called_once_with(mock_stats_db)
-        mock_session.commit.assert_called_once()
-        assert result == mock_stats_db
-
-
-def test_evaluate_agreement_score(
-    mock_session: Mock, mock_task: Mock, mock_tenant_data: Mock
-):
-    with patch(
-        "annotation.tasks.services.get_file_path_and_bucket",
-        return_value=(
-            "mock_s3_file_path",
-            "mock_s3_file_bucket",
-        ),
-    ) as mock_get_file_path_and_bucket, patch(
-        "annotation.tasks.services.get_agreement_score"
-    ) as mock_get_agreement_score, patch(
-        "annotation.tasks.services.compare_agreement_scores",
-        return_value=AgreementScoreComparingResult(
-            agreement_score_reached=False,
-            annotator_id=uuid.uuid4(),
-            job_id=1,
-            task_id=1,
-            agreement_score=[ResponseScore(task_id=1, agreement_score=0.1)],
-            task_metrics=[
-                TaskMetric(task_from_id=1, task_to_id=2, metric_score=0.1)
-            ],
-        ),
-    ) as mock_compare_agreement_scores:
-        mock_agreement_score_response = [
-            AgreementScoreServiceResponse(
-                agreement_score_reached=True,
-                annotator_id=uuid.uuid4(),
-                job_id=1,
-                task_id=1,
-                agreement_score=[
-                    ResponseScore(task_id=1, agreement_score=0.1)
-                ],
-                task_metrics=[
-                    TaskMetric(task_from_id=1, task_to_id=2, metric_score=0.1)
-                ],
-            )
-        ]
-        mock_get_agreement_score.return_value = mock_agreement_score_response
-        mock_session.query().all.return_value = [mock_task]
-        services.evaluate_agreement_score(
-            db=mock_session,
-            task=mock_task,
-            tenant="mock_tenant",
-            token=mock_tenant_data,
-        )
-        mock_get_file_path_and_bucket.assert_called_once_with(
-            mock_task.file_id, "mock_tenant", mock_tenant_data.token
-        )
-        mock_compare_agreement_scores.assert_called_once_with(
-            mock_agreement_score_response, services.AGREEMENT_SCORE_MIN_MATCH
-        )
-        mock_get_agreement_score.assert_called_once_with(
-            agreement_scores_input=[], tenant="mock_tenant", token="mock_token"
-        )
-
-
-def test_get_unique_scores(response_scores):
-    unique_scores = set()
-    task_id = 1
-    services.get_unique_scores(task_id, response_scores, unique_scores)
-    expected_scores = {
-        services._MetricScoreTuple(task_from=1, task_to=2, score=0.9),
-        services._MetricScoreTuple(task_from=1, task_to=3, score=0.7),
-    }
-    assert unique_scores == expected_scores
-
-
-def test_compare_agreement_scores_all_above_min_match(
-    mock_agreement_score_response: Mock,
-    mock_parse_obj_as: Mock,
-    mock_get_unique_scores: Mock,
-    mock_task_metric: Mock,
-    mock_agreement_score_comparing_result: Mock,
-):
-    min_match = 0.8
-    mock_parse_obj_as.return_value = [
-        ResponseScore(task_id=1, agreement_score=0.2)
-    ]
-
-    def task_metric_side_effect(task_from_id, task_to_id, metric_score):
-        mock_task_metric_instance = TaskMetric(
-            task_from_id=task_from_id,
-            task_to_id=task_to_id,
-            metric_score=metric_score,
-        )
-        return mock_task_metric_instance
-
-    mock_task_metric.side_effect = task_metric_side_effect
-    mock_agreement_score_comparing_result.return_value = (
-        AgreementScoreComparingResult(
-            agreement_score_reached=True,
-            task_metrics=[
-                mock_task_metric(1, 2, 0.95),
-                mock_task_metric(1, 3, 0.8),
-                mock_task_metric(2, 3, 0.85),
-            ],
-        )
-    )
-    result = services.compare_agreement_scores(
-        mock_agreement_score_response, min_match
-    )
-    assert result.agreement_score_reached
-
-
-def test_compare_agreement_scores_some_below_min_match(
-    mock_agreement_score_response: Mock,
-    mock_parse_obj_as: Mock,
-    mock_get_unique_scores: Mock,
-    mock_task_metric: Mock,
-    mock_agreement_score_comparing_result: Mock,
-):
-    min_match = 0.9
-    mock_parse_obj_as.return_value = [
-        ResponseScore(task_id=1, agreement_score=0.2)
-    ]
-
-    def task_metric_side_effect(task_from_id, task_to_id, metric_score):
-        mock_task_metric_instance = TaskMetric(
-            task_from_id=task_from_id,
-            task_to_id=task_to_id,
-            metric_score=metric_score,
-        )
-        return mock_task_metric_instance
-
-    mock_task_metric.side_effect = task_metric_side_effect
-    mock_agreement_score_comparing_result.return_value = (
-        AgreementScoreComparingResult(
-            agreement_score_reached=False,
-            task_metrics=[mock_task_metric(1, 2, 0.95)],
-        )
-    )
-    result = services.compare_agreement_scores(
-        mock_agreement_score_response, min_match
-    )
-    assert not result.agreement_score_reached
-
-
-def test_compare_agreement_scores_empty_response(
-    mock_parse_obj_as: Mock,
-    mock_get_unique_scores: Mock,
-    mock_task_metric: Mock,
-    mock_agreement_score_comparing_result: Mock,
-):
-    min_match = 0.5
-    mock_parse_obj_as.return_value = []
-    mock_task_metric.return_value = TaskMetric(
-        task_from_id=1, task_to_id=2, metric_score=0.5
-    )
-    mock_agreement_score_comparing_result.return_value = (
-        AgreementScoreComparingResult(
-            agreement_score_reached=False,
-            task_metrics=[],
-        )
-    )
-    result = services.compare_agreement_scores([], min_match)
-    assert not result.agreement_score_reached
-    assert result.task_metrics == []
-
-
-def test_save_agreement_metrics(mock_session: Mock):
-    agreement_score = AgreementScoreComparingResult(
-        agreement_score_reached=True, task_metrics=[]
-    )
-    services.save_agreement_metrics(mock_session, agreement_score)
-    mock_session.bulk_save_objects.assert_called_once_with([])
-    mock_session.commit.assert_called_once()
-
-
-def test_get_accum_annotations():
-    with patch("annotation.tasks.services.Session") as mock_session, patch(
-        "annotation.tasks.services.accumulate_pages_info",
-        return_value=(
-            None,
-            None,
-            [1, 2, 3],
-            None,
-            None,
-            MagicMock(),
-        ),
-    ) as mock_accumulate_pages_info, patch(
-        "annotation.tasks.services.construct_particular_rev_response"
-    ) as mock_construct_particular_rev_response:
-        annotation_task = ManualAnnotationTask(id=2, job_id=1, file_id=3)
-        expected_revisions = AnnotatedDoc()
-        mock_query = mock_session.query.return_value
-        mock_query = mock_query.filter.return_value
-        mock_query = mock_query.order_by.return_value
-        mock_query.all.return_value = expected_revisions
-        mock_accumulate_pages_info.return_value[5].pages = [1, 2, 3]
-        mock_construct_particular_rev_response.return_value = (
-            ParticularRevisionSchema(
-                revision="20fe52cce6a632c6eb09fdc5b3e1594f926eea69",
-                user=uuid.uuid4(),
-                pipeline=1,
-                date=datetime(2024, 10, 19, 1, 1, 1),
-                pages=[PageSchema(page_num=1, size={}, objs=[])],
-            )
-        )
-        result = services.get_accum_annotations(
-            db=mock_session,
-            x_current_tenant="tenant_1",
-            annotation_task=annotation_task,
-        )
-        mock_accumulate_pages_info.assert_called_once()
-        mock_construct_particular_rev_response.assert_called_once()
-        assert result == mock_construct_particular_rev_response.return_value
-
-
-def test_get_accum_annotations_no_revisions(mock_session: Mock):
-    with patch(
-        "annotation.tasks.services.accumulate_pages_info"
-    ) as mock_accumulate_pages_info, patch(
-        "annotation.tasks.services.construct_particular_rev_response"
-    ) as mock_construct_particular_rev_response:
-        annotation_task = ManualAnnotationTask(id=2, job_id=1, file_id=3)
-        mock_query = mock_session.query.return_value
-        mock_query = mock_query.filter.return_value
-        mock_query = mock_query.order_by.return_value
-        mock_query.all.return_value = []
-        result = services.get_accum_annotations(
-            db=mock_session,
-            x_current_tenant="tenant_1",
-            annotation_task=annotation_task,
-        )
-        mock_accumulate_pages_info.assert_not_called()
-        mock_construct_particular_rev_response.assert_not_called()
-        assert result is None
-
-
-def test_get_accum_annotations_no_required_revision(mock_session: Mock):
-    with patch(
-        "annotation.tasks.services.accumulate_pages_info",
-        return_value=(
-            None,
-            None,
-            [1, 2, 3],
-            None,
-            None,
-            None,
-        ),
-    ) as mock_accumulate_pages_info, patch(
-        "annotation.tasks.services.construct_particular_rev_response"
-    ) as mock_construct_particular_rev_response:
-        annotation_task = ManualAnnotationTask(id=2, job_id=1, file_id=3)
-        expected_revisions = AnnotatedDoc()
-        mock_query = mock_session.query.return_value
-        mock_query = mock_query.filter.return_value
-        mock_query = mock_query.order_by.return_value
-        mock_query.all.return_value = expected_revisions
-        result = services.get_accum_annotations(
-            db=mock_session,
-            x_current_tenant="tenant_1",
-            annotation_task=annotation_task,
-        )
-        mock_accumulate_pages_info.assert_called_once()
-        mock_construct_particular_rev_response.assert_not_called()
-        assert result is None
->>>>>>> db1e5908
+    assert result == expected_result